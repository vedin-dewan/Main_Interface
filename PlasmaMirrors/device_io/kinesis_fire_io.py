# device_io/kinesis_fire_io.py
from __future__ import annotations

import sys
import time
from dataclasses import dataclass
from typing import Optional

from PyQt6 import QtCore

# -------- Optional: point this to your Kinesis install if needed --------
KINESIS_DLL_DIR: Optional[str] = r"C:\Program Files\Thorlabs\Kinesis"  # or None

# -------------------- NI-DAQ --------------------
try:
    import nidaqmx
    from nidaqmx.constants import LineGrouping
    _HAVE_DAQ = True
except Exception:
    _HAVE_DAQ = False

# -------------------- Kinesis (pythonnet/.NET) --------------------
try:
    if KINESIS_DLL_DIR:
        sys.path.append(KINESIS_DLL_DIR)
    import clr  # pythonnet
    clr.AddReference("Thorlabs.MotionControl.DeviceManagerCLI")
    clr.AddReference("Thorlabs.MotionControl.KCube.SolenoidCLI")
    from Thorlabs.MotionControl.DeviceManagerCLI import DeviceManagerCLI
    from Thorlabs.MotionControl.KCube.SolenoidCLI import KCubeSolenoid, SolenoidStatus
    _HAVE_KINESIS = True
except Exception:
    _HAVE_KINESIS = False


@dataclass
class FireConfig:
    serial: Optional[str] = None                  # e.g. "68000239" or None to auto-pick
    out_pin_shutter: str = "Dev1/port0/line0"
    out_pin_cam: str = "Dev1/port0/line2"
    out_pin_spec: str = "Dev1/port0/line3"
    input_trigger: str = "Dev1/PFI0"
    poll_period_s: float = 0.02                   # ~20 ms
    start_enabled: bool = False                   # start with shutter enabled?
    # Single-shot train timing (applies ONLY to Single mode, N in succession)
    pulse_ms: int = 200                           # high time per shot
    gap_ms: int = 200                             # low time between shots
    single_waits_for_edge: bool = True            # if True: start train at next falling edge
<<<<<<< HEAD
=======
    debug: bool = False                            # enable verbose debug logging
>>>>>>> 396afe26


class KinesisFireIO(QtCore.QObject):
    """
    GUI-agnostic controller for a Thorlabs KSC101 shutter + NI-DAQ digital I/O.

    Modes:
      - continuous: shutter held open; camera/spec follow inverted external trigger
      - single:     when Fire() pressed, emit N pulses in succession (N = set_num_shots).
                    If cfg.single_waits_for_edge=True, the train starts on the next
                    falling edge of the trigger; otherwise it starts immediately.
      - burst:      when Fire() pressed, count N falling edges and then disarm; while armed,
                    camera/spec follow inverted trigger and shutter is held enabled.

    Runs in its own thread; nothing blocks the GUI thread.
    """
    # ---- Signals to the UI / logger ----
    log = QtCore.pyqtSignal(str)
    error = QtCore.pyqtSignal(str)
    connected = QtCore.pyqtSignal(str)           # serial string
    status = QtCore.pyqtSignal(str)              # human-readable status line
    shots_progress = QtCore.pyqtSignal(int, int) # (current, total)
    # Emitted when a single externally-requested shot completes (one pulse finished)
    # The signal carries a float timestamp (seconds since epoch) obtained when the DAQ write/read
    # completed and the shot is considered executed.
    single_shot_done = QtCore.pyqtSignal(float)

    # ---------- lifecycle ----------
    def __init__(self, cfg: FireConfig):
        super().__init__()
        self.cfg = cfg
        self.dev = None
        self.out_task = None
        self.in_task = None
        self.serial: Optional[str] = None
        # runtime state
        # Start in a safe manual state (manual operating mode, shutter off)
        # instead of auto-starting in single-shot mode with shutter open.
        # Use internal mode 'manual' so the poll loop will keep the device
        # in manual/off state until an explicit set_mode() is called.
        self._mode: str = "manual"         # internal: 'manual' | public: 'continuous' | 'single' | 'burst'
        self._num_shots: int = 1
        self._fire_requested: bool = False
        self._burst_count: int = 0
        self._last_trig: Optional[int] = None

        # single-train state machine
        self._in_single_sequence: bool = False
        self._single_remaining: int = 0
        # one-shot state
        self._one_shot_active = False
        # one-shot state complete

    # ---- Slots callable from UI thread (queued to our worker thread) ----
    @QtCore.pyqtSlot()
    def open(self):
        """Initialize Kinesis + NI-DAQ and start the poll timer."""
        # Kinesis
        if not _HAVE_KINESIS:
            self.error.emit("Kinesis/pythonnet not available. Install 'pythonnet' and Kinesis DLLs.")
            return
        try:
            DeviceManagerCLI.BuildDeviceList()
            serials = self._discover_serials()
            if self.cfg.serial and self.cfg.serial not in serials:
                self.serial = self.cfg.serial
            else:
                self.serial = self.cfg.serial or (serials[0] if serials else None)
            if not self.serial:
                raise RuntimeError("No KSC101 detected. Close Kinesis GUI, replug USB, check drivers.")

            self.dev = KCubeSolenoid.CreateKCubeSolenoid(self.serial)
            self.dev.Connect(self.serial)
            if not self.dev.IsSettingsInitialized():
                self.dev.WaitForSettingsInitialized(10000)
            self.dev.StartPolling(int(self.cfg.poll_period_s * 1000 / 2) or 5)
            time.sleep(0.2)
            self.dev.EnableDevice()
            time.sleep(0.1)
            # Default safe state: place the KSC101 in manual mode and ensure
            # the shutter is closed/off. This avoids leaving the solenoid
            # energized or in single-shot mode on application start.
            self._set_mode_internal("manual")
            self._set_shutter_off()
            # Seed last trigger value so edge detection works immediately.
            try:
                val = self._read_trigger()
                self._last_trig = val
            except Exception:
                self._last_trig = None
            self.connected.emit(self.serial)
            self.log.emit(f"KSC101 connected (serial {self.serial}).")
        except Exception as e:
            self.error.emit(f"Kinesis open failed: {e}")
            self.dev = None

        # NI-DAQ
        if not _HAVE_DAQ:
            self.error.emit("NI-DAQ not available. Install 'nidaqmx' and NI drivers.")
            self.out_task = None
            self.in_task = None
        else:
            try:
                self.out_task = nidaqmx.Task()
                self.out_task.do_channels.add_do_chan(
                    f"{self.cfg.out_pin_shutter}, {self.cfg.out_pin_cam}, {self.cfg.out_pin_spec}",
                    line_grouping=LineGrouping.CHAN_PER_LINE
                )
                self.in_task = nidaqmx.Task()
                self.in_task.di_channels.add_di_chan(self.cfg.input_trigger)
                self._write_outputs(0, 0, 0)
            except Exception as e:
                self.error.emit(f"NI-DAQ open failed: {e}")
                self.out_task = None
                self.in_task = None

        # no diagnostic logging here

        # Poll timer (runs in this worker thread)
        self.timer = QtCore.QTimer(self)
        self.timer.setInterval(int(self.cfg.poll_period_s * 1000))
        self.timer.timeout.connect(self._tick)
        self.timer.start()
        self.status.emit(f"Ready (mode: {self._mode}, serial: {self.serial or 'n/a'})")

    @QtCore.pyqtSlot()
    def close(self):
        """Stop timer and release hardware."""
        try:
            if getattr(self, "timer", None):
                self.timer.stop()
        except Exception:
            pass
        self._abort_single_sequence()
        try:
            self._write_outputs(0, 0, 0)
        except Exception:
            pass
        for t in ("in_task", "out_task"):
            task = getattr(self, t, None)
            if task is not None:
                try: task.stop()
                except Exception: pass
                try: task.close()
                except Exception: pass
                setattr(self, t, None)
        try:
            if getattr(self, "dev", None) is not None:
                self.dev.DisableDevice()
                self.dev.StopPolling()
                self.dev.Disconnect(True)
                self.dev = None
        except Exception:
            pass
        self.status.emit("Fire I/O stopped.")

    @QtCore.pyqtSlot(str)
    def set_mode(self, mode: str):
        mode = mode.strip().lower()
        if mode not in ("continuous", "single", "burst"):
            self.error.emit(f"Unknown mode: {mode}")
            return
        # (debug logging removed)
        # leaving a single sequence mid-stream? abort it safely
        if self._in_single_sequence and mode != "single":
            self._abort_single_sequence()
        self._mode = mode
        # pre-configure device state; tick does the rest
        if mode == "continuous":
            self._set_mode_internal("manual")
            self._set_shutter_on()
        else:
            self._set_mode_internal("triggered")
            self._set_shutter_on()
        # Reset transient arm state so toggling modes doesn't inherit stale requests
        try:
            self._fire_requested = False
            self._burst_count = 0
            # clear any lingering one-shot active flag so tick isn't blocked when switching modes
            try:
                self._one_shot_active = False
            except Exception:
                pass
            # initialize last trigger state to the current input so falling-edge detection is consistent
            try:
                val = self._read_trigger()
                self._last_trig = val
            except Exception:
                self._last_trig = None
            # ensure outputs are in known state (no accidental arming)
            try:
                self._write_outputs(0, 0, 0)
            except Exception:
                pass
        except Exception:
            pass
        self.status.emit(f"Mode set to {mode}")

    @QtCore.pyqtSlot(int)
    def set_num_shots(self, n: int):
        """Unified shot count for BOTH Single (N pulses) and Burst (N edges)."""
        self._num_shots = max(1, int(n))
        self.shots_progress.emit(0, self._num_shots)
        self.log.emit(f"# Shots set to {self._num_shots}")

    # Back-compat with any caller still sending only-burst
    @QtCore.pyqtSlot(int)
    def set_burst_count(self, n: int):
        self.set_num_shots(n)

    @QtCore.pyqtSlot()
    def fire(self):
        """Arm single/burst or no-op in continuous."""
        # (debug logging removed)
        if self._mode == "continuous":
            self.log.emit("Fire (continuous): device follows external trigger; nothing to arm.")
            return
        # If single doesn't wait for edge and we're idle, start immediately.
        if self._mode == "single" and not self.cfg.single_waits_for_edge:
            self._start_single_sequence(self._num_shots)
            return
        # Otherwise, arm and let _tick handle edge detection / burst counting.
        self._fire_requested = True
        self._burst_count = 0
        self.shots_progress.emit(0, self._num_shots)
        # Arm state: ensure the Kinesis device is in triggered mode and the
        # shutter is enabled immediately so the first shot or burst isn't missed
        # while waiting for the periodic poll.
        try:
            # put device into triggered mode and enable shutter
            try:
                self._set_mode_internal("triggered")
            except Exception:
                pass
            try:
                self._set_shutter_on()
            except Exception:
                pass
        except Exception:
            pass
        # Ensure DAQ outputs reflect the armed condition immediately as well.
        try:
            val = self._read_trigger()
            if val is None:
                # safe default: enable shutter, leave cameras/spec lines low
                try: self._write_outputs(1, 0, 0)
                except Exception: pass
            else:
                try: self._write_outputs(1, 1 - val, 1 - val)
                except Exception: pass
        except Exception:
            pass
        self.status.emit(f"Armed ({self._mode})")

    # ---------- internals ----------
    def _discover_serials(self) -> list[str]:
        ser = set()
        try:
            if hasattr(KCubeSolenoid, "GetDeviceList"):
                ser |= set(list(KCubeSolenoid.GetDeviceList()))
        except Exception:
            pass
        try:
            ser |= set(list(DeviceManagerCLI.GetDeviceList(KCubeSolenoid.DevicePrefix)))
        except Exception:
            pass
        try:
            all_list = list(DeviceManagerCLI.GetDeviceList())
            prefix = str(getattr(KCubeSolenoid, "DevicePrefix", "68"))
            ser |= {s for s in all_list if str(s).startswith(prefix)}
        except Exception:
            pass
        return sorted(ser)

    def _set_mode_internal(self, mode_key: str):
        if self.dev is None:
            return
        try:
            if mode_key == "manual":
                self.dev.SetOperatingMode(SolenoidStatus.OperatingModes.Manual)
            else:
                self.dev.SetOperatingMode(SolenoidStatus.OperatingModes.Triggered)
            # Let the device apply its operating mode before changing state.
            try:
                time.sleep(0.02)
            except Exception:
                pass
        except Exception as e:
            self.error.emit(f"Kinesis SetOperatingMode failed: {e}")

    def _set_shutter_on(self):
        if self.dev is None:
            return
        try:
            self.dev.SetOperatingState(SolenoidStatus.OperatingStates.Active)
            # Small pause to ensure the hardware reflects the new state
            try:
                time.sleep(0.02)
            except Exception:
                pass
        except Exception as e:
            self.error.emit(f"Kinesis SetOperatingState(Active) failed: {e}")

    def _set_shutter_off(self):
        if self.dev is None:
            return
        try:
            self.dev.SetOperatingState(SolenoidStatus.OperatingStates.Inactive)
            # Small pause to ensure the hardware reflects the new state
            try:
                time.sleep(0.02)
            except Exception:
                pass
        except Exception as e:
            self.error.emit(f"Kinesis SetOperatingState(Inactive) failed: {e}")

    def _write_outputs(self, shutter: int, cam: int, spec: int):
        try:
            vals = [bool(shutter), bool(cam), bool(spec)]
        except Exception:
            vals = [False, False, False]

        if self.out_task is None:
            return
        try:
            self.out_task.write(vals)
        except Exception as e:
            self.error.emit(f"NI-DAQ write failed: {e}")

    def _read_trigger(self) -> Optional[int]:
        if self.in_task is None:
            return None
        try:
            return int(bool(self.in_task.read()))
        except Exception as e:
            self.error.emit(f"NI-DAQ read failed (will retry): {e}")
            try:
                self.in_task.close()
            except Exception:
                pass
            try:
                self.in_task = nidaqmx.Task()
                self.in_task.di_channels.add_di_chan(self.cfg.input_trigger)
            except Exception:
                self.in_task = None
            return None

    # -------- single-sequence state machine (non-blocking) --------
    def _start_single_sequence(self, n: int):
        """Begin N pulses in succession using QTimer callbacks (no sleeps)."""
        if n <= 0:
            return
        # If already running, reset it
        self._abort_single_sequence()
        self._in_single_sequence = True
        self._single_remaining = int(n)
        self.shots_progress.emit(0, n)
        self.status.emit(f"Single: firing {n} shot(s)")
        self._single__pulse_on()

    def _single__pulse_on(self):
        if not self._in_single_sequence:
            return
        # high: set Kinesis shutter ON and outputs high
        try:
            try:
                self._set_shutter_on()
            except Exception:
                pass
            self._write_outputs(1, 1, 1)
        except Exception:
            pass
        QtCore.QTimer.singleShot(self.cfg.pulse_ms, self._single__pulse_off)

    def _single__pulse_off(self):
        if not self._in_single_sequence:
            return
        # low: set Kinesis shutter OFF and outputs low
        try:
            try:
                self._set_shutter_off()
            except Exception:
                pass
            self._write_outputs(0, 0, 0)
        except Exception:
            pass
        # progress update for the shot we just completed
        done = (self._num_shots - max(0, self._single_remaining - 1))
        self.shots_progress.emit(done, self._num_shots)
        self._single_remaining -= 1
        if self._single_remaining > 0:
            QtCore.QTimer.singleShot(self.cfg.gap_ms, self._single__pulse_on)
        else:
            self._in_single_sequence = False
            self.status.emit("Single sequence complete")
            # emit final shots_progress for whole sequence (already emitted in loop)

    def _abort_single_sequence(self):
        if self._in_single_sequence:
            self._in_single_sequence = False
            self._single_remaining = 0
            self._write_outputs(0, 0, 0)
            self.status.emit("Single sequence aborted")

    @QtCore.pyqtSlot()
    def fire_one_shot(self):
        """Perform a single pulse (pulse_ms high, then low) and emit single_shot_done when finished.
        This runs in the fire IO thread; callers should invoke it via a queued connection.
        """
        if self._one_shot_active:
            # already running a one-shot; ignore
            try:
                self.log.emit("fire_one_shot ignored: already active")
            except Exception:
                pass
            return
        try:
            self._one_shot_active = True
            # set outputs high for a pulse, then low and signal completion
            try:
                # Also toggle the Kinesis shutter device to reproduce the audible click
                try:
                    self._set_shutter_on()
                except Exception:
                    pass
                self._write_outputs(1, 1, 1)
            except Exception:
                pass
            # schedule turning outputs low and emitting done
            def _finish():
                try:
                    # Turn Kinesis shutter off to close solenoid
                    try:
                        self._set_shutter_off()
                    except Exception:
                        pass
                    self._write_outputs(0, 0, 0)
                except Exception:
                    pass
                try:
                    # emit a per-shot completion signal so the UI can react (rename etc)
                    try:
                        # emit DAQ timestamp so UI and renamer can use a common timestamp
                        self.single_shot_done.emit(time.time())
                    except Exception:
                        pass
                    # also emit a small shots_progress increment (1,1) so UIs listening see activity
                    try:
                        self.shots_progress.emit(1, 1)
                    except Exception:
                        pass
                finally:
                    self._one_shot_active = False

            QtCore.QTimer.singleShot(self.cfg.pulse_ms, _finish)
        except Exception:
            try:
                self._one_shot_active = False
            except Exception:
                pass

    # -------- periodic poll --------
    @QtCore.pyqtSlot()
    def _tick(self):
        # If a single sequence or a one-shot is running, let that owner own the outputs.
        # This prevents the periodic poll from immediately clearing outputs set by a
        # one-shot pulse.
        # (diagnostic logging removed)
        if self._in_single_sequence or getattr(self, '_one_shot_active', False):
            return

        val = self._read_trigger()
        last = self._last_trig
        falling = (last == 1 and val == 0)

        if self._mode == "continuous":
            self._set_mode_internal("manual")
            self._set_shutter_on()
            if val is None:
                self._write_outputs(1, 0, 0)  # safe default
            else:
                self._write_outputs(1, 1 - val, 1 - val)

        elif self._mode == "single":
            self._set_mode_internal("triggered")
            self._set_shutter_on()
            # Start the N-shot train
            if self._fire_requested and (falling if self.cfg.single_waits_for_edge else True):
                self._fire_requested = False
                self._start_single_sequence(self._num_shots)
            else:
                self._write_outputs(0, 0, 0)

        elif self._mode == "burst":
            self._set_mode_internal("triggered")
            self._set_shutter_on()
            if self._fire_requested:
                # follow inverted trigger while armed
                if val is None:
                    self._write_outputs(1, 0, 0)
                else:
                    self._write_outputs(1, 1 - val, 1 - val)
                if falling:
                    self._burst_count += 1
                    self.shots_progress.emit(self._burst_count, self._num_shots)
                    if self._burst_count >= self._num_shots:
                        self._fire_requested = False
                        self._burst_count = 0
                        self._write_outputs(0, 0, 0)
                        self.status.emit("Burst complete")
            else:
                self._write_outputs(0, 0, 0)

        else:
            self._set_mode_internal("manual")
            self._set_shutter_off()
            self._write_outputs(0, 0, 0)

        self._last_trig = val
<|MERGE_RESOLUTION|>--- conflicted
+++ resolved
@@ -46,10 +46,7 @@
     pulse_ms: int = 200                           # high time per shot
     gap_ms: int = 200                             # low time between shots
     single_waits_for_edge: bool = True            # if True: start train at next falling edge
-<<<<<<< HEAD
-=======
     debug: bool = False                            # enable verbose debug logging
->>>>>>> 396afe26
 
 
 class KinesisFireIO(QtCore.QObject):
